--- conflicted
+++ resolved
@@ -78,11 +78,7 @@
     try {
       final Map<TableId, BufferedRecords> bufferByTable = new HashMap<>();
       for (SinkRecord record : records) {
-<<<<<<< HEAD
-        final TableId tableId = destinationTable(record.topic(), record);
-=======
-        final TableId tableId = destinationTable(record.topic(), schemaName, catalogName);
->>>>>>> 3a670439
+        final TableId tableId = destinationTable(record.topic(), record, schemaName, catalogName);
         BufferedRecords buffer = bufferByTable.get(tableId);
         if (buffer == null) {
           buffer = new BufferedRecords(config, tableId, dbDialect, dbStructure, connection);
@@ -118,38 +114,35 @@
     cachedConnectionProvider.close();
   }
 
-<<<<<<< HEAD
-  //String patternRecordExpr = ".*(\\$\\{record\\.(value|key)\\.(.*)\\}).*";
-  //Pattern patternRecord = Pattern.compile(patternRecordExpr);
 
   String findSchemaValue(Struct value, List<String> lst) {
     for (String fieldName : lst) {
-      Field field = value.schema().field(fieldName)  ;
+      Field field = value.schema().field(fieldName);
       if (field != null) {
-        String result = (String) value.get(field) ;
-        return result ;
-      }
-    }
-    return null ;
+        String result = (String) value.get(field);
+        return result;
+      }
+    }
+    return null;
     //throw new DataException(lst.toString() + " are not a valid field name");
   }
 
   String findSchemaHeader(Headers headers, List<String> lst) {
     for (String fieldName : lst) {
-      Header header = headers.lastWithName(fieldName)  ;
+      Header header = headers.lastWithName(fieldName);
       if (header != null) {
-        String result = (String) header.value() ;
-        return result ;
-      }
-    }
-    return null ;
+        String result = (String) header.value();
+        return result;
+      }
+    }
+    return null;
   }
 
   String findTableName(String tableName, SinkRecord record) {
     if (enableJdbcSchema) {
       List<String> schemaRecordValueFields = config.schemaRecordValueFields;
       List<String> schemaRecordHeaders = config.schemaRecordHeaders;
-      String schema = null ;
+      String schema = null;
       Object value = record.value();
       Headers headers = record.headers();
       if (value != null && value instanceof Struct && !schemaRecordValueFields.isEmpty()) {
@@ -164,62 +157,24 @@
         tableName = "\"" + schema + "\"." + tableName;
       }
     }
-    return tableName ;
-  }
-
-  TableId destinationTable(String topic, SinkRecord record) {
-    //    final String tableName = config.tableNameFormat.replace("${topic}", topic);
+    return tableName;
+  }
+
+
+  TableId destinationTable(String topic, SinkRecord record, String schemaName, String catalogName) {
     String tableName = config.tableNameFormat.replace("${topic}", topic);
-    /*
-    Matcher matcher = patternRecord.matcher(tableName);
-    if (matcher.find()) {
-      //String all =  matcher.group(0) ;
-      String allExpr =  matcher.group(1) ;
-      String typeExpr =  matcher.group(2) ;
-      String selectExpr =  matcher.group(3) ;
-      switch (typeExpr) {
-        case "value" :
-          Object value = record.value();
-          if (value != null && value instanceof Struct) {
-            String schema = (String) ((Struct) value).get(selectExpr);
-            if (schema != null) {
-              tableName = tableName.replace(allExpr,schema) ;
-            }
-          }
-          break ;
-        default :
-      }
-    }
-     */
-    tableName = findTableName(tableName,record) ;
-    /*
-    if (schemaRecordValue != null && !"None".equals(schemaRecordValue)) {
-      Object value = record.value();
-      if (value != null && value instanceof Struct) {
-        String schema = (String) ((Struct) value).get(schemaRecordValue);
-        if (schema != null) {
-          tableName = "\"" + schema + "\"." + tableName;
-        }
-      }
-    }
-    */
-=======
-  TableId destinationTable(String topic, String schemaName, String catalogName) {
-    final String tableName = config.tableNameFormat.replace("${topic}", topic);
->>>>>>> 3a670439
+    tableName = findTableName(tableName, record);
     if (tableName.isEmpty()) {
       throw new ConnectException(String.format(
-              "Destination table name for topic '%s' is empty using the format string '%s'",
+        "Destination table name for topic '%s' is empty using the format string '%s'",
               topic,
-              config.tableNameFormat
-      ));
+              config.tableNameFormat));
     }
     TableId parsedTableId = dbDialect.parseTableIdentifier(tableName);
     String finalCatalogName =
             (parsedTableId.catalogName() != null) ? parsedTableId.catalogName() : catalogName;
     String finalSchemaName =
             (parsedTableId.schemaName() != null) ? parsedTableId.schemaName() : schemaName;
-
 
     return new TableId(finalCatalogName, finalSchemaName, parsedTableId.tableName());
   }
