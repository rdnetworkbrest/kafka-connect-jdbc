--- conflicted
+++ resolved
@@ -637,15 +637,12 @@
     fieldsOptional = new HashSet<>(getList(FIELDS_OPTIONAL));
     String dbTimeZone = getString(DB_TIMEZONE_CONFIG);
     timeZone = TimeZone.getTimeZone(ZoneId.of(dbTimeZone));
-<<<<<<< HEAD
-=======
     useHoldlockInMerge = getBoolean(MSSQL_USE_MERGE_HOLDLOCK);
     trimSensitiveLogsEnabled = getBoolean(TRIM_SENSITIVE_LOG_ENABLED);
     if (deleteEnabled && pkMode != PrimaryKeyMode.RECORD_KEY) {
       throw new ConfigException(
           "Primary key mode must be 'record_key' when delete support is enabled");
     }
->>>>>>> 1aa6c4fd
     tableTypes = TableType.parse(getList(TABLE_TYPES_CONFIG));
   }
 
