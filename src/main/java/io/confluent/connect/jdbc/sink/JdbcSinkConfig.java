/*
 * Copyright 2018 Confluent Inc.
 *
 * Licensed under the Confluent Community License (the "License"); you may not use
 * this file except in compliance with the License.  You may obtain a copy of the
 * License at
 *
 * http://www.confluent.io/confluent-community-license
 *
 * Unless required by applicable law or agreed to in writing, software
 * distributed under the License is distributed on an "AS IS" BASIS, WITHOUT
 * WARRANTIES OF ANY KIND, either express or implied.  See the License for the
 * specific language governing permissions and limitations under the License.
 */

package io.confluent.connect.jdbc.sink;

import java.time.ZoneId;
import java.time.ZoneOffset;
import java.util.ArrayList;
import java.util.Arrays;
import java.util.Collections;
import java.util.EnumSet;
import java.util.HashSet;
import java.util.List;
import java.util.Map;
import java.util.Set;
import java.util.TimeZone;
import java.util.stream.Collectors;

import io.confluent.connect.jdbc.source.JdbcSourceConnectorConfig;

import io.confluent.connect.jdbc.util.ConfigUtils;
import io.confluent.connect.jdbc.util.DatabaseDialectRecommender;
import io.confluent.connect.jdbc.util.DeleteEnabledRecommender;
import io.confluent.connect.jdbc.util.EnumRecommender;
import io.confluent.connect.jdbc.util.JdbcCredentialsProvider;
import io.confluent.connect.jdbc.util.JdbcCredentialsProviderValidator;
import io.confluent.connect.jdbc.util.PrimaryKeyModeRecommender;
import io.confluent.connect.jdbc.util.QuoteMethod;
import io.confluent.connect.jdbc.util.StringUtils;
import io.confluent.connect.jdbc.util.TableType;
import io.confluent.connect.jdbc.util.TimeZoneValidator;
import org.apache.kafka.common.Configurable;
import org.apache.kafka.common.config.AbstractConfig;
import org.apache.kafka.common.config.ConfigDef;
import org.apache.kafka.common.config.ConfigDef.Importance;
import org.apache.kafka.common.config.ConfigDef.Type;
import org.apache.kafka.common.config.ConfigDef.Width;
import org.apache.kafka.common.config.ConfigException;
import org.apache.kafka.common.config.types.Password;

public class JdbcSinkConfig extends AbstractConfig {

  public enum InsertMode {
    INSERT,
    UPSERT,
    UPDATE;

  }

  public enum PrimaryKeyMode {
    NONE,
    KAFKA,
    RECORD_KEY,
    RECORD_VALUE;
  }

  public enum DateTimezone {
    DB_TIMEZONE,
    UTC
  }

  public static final List<String> DEFAULT_KAFKA_PK_NAMES = Collections.unmodifiableList(
      Arrays.asList(
          "__connect_topic",
          "__connect_partition",
          "__connect_offset"
      )
  );

  public static final String CONNECTION_URL = JdbcSourceConnectorConfig.CONNECTION_URL_CONFIG;
  private static final String CONNECTION_URL_DOC =
      "JDBC connection URL.\n"
          + "For example: ``jdbc:oracle:thin:@localhost:1521:orclpdb1``, "
          + "``jdbc:mysql://localhost/db_name``, "
          + "``jdbc:sqlserver://localhost;instance=SQLEXPRESS;"
          + "databaseName=db_name``";
  private static final String CONNECTION_URL_DISPLAY = "JDBC URL";

  public static final String CONNECTION_USER = JdbcSourceConnectorConfig.CONNECTION_USER_CONFIG;
  private static final String CONNECTION_USER_DOC = "JDBC connection user.";
  private static final String CONNECTION_USER_DISPLAY = "JDBC User";

  public static final String CONNECTION_PASSWORD =
      JdbcSourceConnectorConfig.CONNECTION_PASSWORD_CONFIG;
  private static final String CONNECTION_PASSWORD_DOC = "JDBC connection password.";
  private static final String CONNECTION_PASSWORD_DISPLAY = "JDBC Password";

  public static final String CONNECTION_ATTEMPTS =
      JdbcSourceConnectorConfig.CONNECTION_ATTEMPTS_CONFIG;
  private static final String CONNECTION_ATTEMPTS_DOC =
      JdbcSourceConnectorConfig.CONNECTION_ATTEMPTS_DOC;
  private static final String CONNECTION_ATTEMPTS_DISPLAY =
      JdbcSourceConnectorConfig.CONNECTION_ATTEMPTS_DISPLAY;
  public static final int CONNECTION_ATTEMPTS_DEFAULT =
      JdbcSourceConnectorConfig.CONNECTION_ATTEMPTS_DEFAULT;

  public static final String CONNECTION_BACKOFF =
      JdbcSourceConnectorConfig.CONNECTION_BACKOFF_CONFIG;
  private static final String CONNECTION_BACKOFF_DOC =
      JdbcSourceConnectorConfig.CONNECTION_BACKOFF_DOC;
  private static final String CONNECTION_BACKOFF_DISPLAY =
      JdbcSourceConnectorConfig.CONNECTION_BACKOFF_DISPLAY;
  public static final long CONNECTION_BACKOFF_DEFAULT =
      JdbcSourceConnectorConfig.CONNECTION_BACKOFF_DEFAULT;

  public static final String TABLE_NAME_FORMAT = "table.name.format";
  private static final String TABLE_NAME_FORMAT_DEFAULT = "${topic}";
  private static final String TABLE_NAME_FORMAT_DOC =
      "A format string for the destination table name, which may contain '${topic}' as a "
      + "placeholder for the originating topic name.\n"
      + "For example, ``kafka_${topic}`` for the topic 'orders' will map to the table name "
      + "'kafka_orders'.";
  private static final String TABLE_NAME_FORMAT_DISPLAY = "Table Name Format";

  public static final String SCHEMA_RECORD_VALUE_FIELDS = "schema.record.value.fields";
  private static final String SCHEMA_RECORD_VALUE_FIELDS_DEFAULT = "";
  private static final String SCHEMA_RECORD_VALUE_FIELDS_DOC =
          "List of comma-separated string for the destination schema,"
                  + " which is mapped to record value field.\n"
                  + "Will return value from first field  found.\n"
                  + "For example, `mapping_organization_id` \n"
                  + " `` for no schema from record value field" ;
  private static final String SCHEMA_RECORD_VALUE_FIELDS_DISPLAY = "Schema from record value"
          + " fields";

  public static final String SCHEMA_RECORD_HEADERS = "schema.record.headers";
  private static final String SCHEMA_RECORD_HEADERS_DEFAULT = "";
  private static final String SCHEMA_RECORD_HEADERS_DOC =
          "List of comma-separated string for the destination schema,"
                  + " which is mapped to record header.\n"
                  + "Will return value from first header  found.\n"
                  + "For example, `mapping_organization_id` \n"
                  + " `` for no schema from record header" ;
  private static final String SCHEMA_RECORD_HEADERS_DISPLAY = "Schema from record headers" ;


  public static final String MAX_RETRIES = "max.retries";
  private static final int MAX_RETRIES_DEFAULT = 10;
  private static final String MAX_RETRIES_DOC =
      "The maximum number of times to retry on errors before failing the task.";
  private static final String MAX_RETRIES_DISPLAY = "Maximum Retries";

  public static final String RETRY_BACKOFF_MS = "retry.backoff.ms";
  private static final int RETRY_BACKOFF_MS_DEFAULT = 3000;
  private static final String RETRY_BACKOFF_MS_DOC =
      "The time in milliseconds to wait following an error before a retry attempt is made.";
  private static final String RETRY_BACKOFF_MS_DISPLAY = "Retry Backoff (millis)";

  public static final String BATCH_SIZE = "batch.size";
  private static final int BATCH_SIZE_DEFAULT = 3000;
  private static final String BATCH_SIZE_DOC =
      "Specifies how many records to attempt to batch together for insertion into the destination"
      + " table, when possible.";
  private static final String BATCH_SIZE_DISPLAY = "Batch Size";

  public static final String DELETE_ENABLED = "delete.enabled";
  private static final String DELETE_ENABLED_DEFAULT = "false";
  private static final String DELETE_ENABLED_DOC =
      "Whether to treat ``null`` record values as deletes. Requires ``pk.mode`` "
      + "to be ``record_key``.";
  private static final String DELETE_ENABLED_DISPLAY = "Enable deletes";

  public static final String AUTO_CREATE = "auto.create";
  private static final String AUTO_CREATE_DEFAULT = "false";
  private static final String AUTO_CREATE_DOC =
      "Whether to automatically create the destination table based on record schema if it is "
      + "found to be missing by issuing ``CREATE``.";
  private static final String AUTO_CREATE_DISPLAY = "Auto-Create";

  public static final String AUTO_EVOLVE = "auto.evolve";
  private static final String AUTO_EVOLVE_DEFAULT = "false";
  private static final String AUTO_EVOLVE_DOC =
      "Whether to automatically add columns in the table schema when found to be missing relative "
      + "to the record schema by issuing ``ALTER``.";
  private static final String AUTO_EVOLVE_DISPLAY = "Auto-Evolve";

  public static final String INSERT_MODE = "insert.mode";
  private static final String INSERT_MODE_DEFAULT = "insert";
  private static final String INSERT_MODE_DOC =
      "The insertion mode to use. Supported modes are:\n"
      + "``insert``\n"
      + "    Use standard SQL ``INSERT`` statements.\n"
      + "``upsert``\n"
      + "    Use the appropriate upsert semantics for the target database if it is supported by "
      + "the connector, e.g. ``INSERT OR IGNORE``.\n"
      + "``update``\n"
      + "    Use the appropriate update semantics for the target database if it is supported by "
      + "the connector, e.g. ``UPDATE``.";
  private static final String INSERT_MODE_DISPLAY = "Insert Mode";

  public static final String PK_FIELDS = "pk.fields";
  private static final String PK_FIELDS_DEFAULT = "";
  private static final String PK_FIELDS_DOC =
      "List of comma-separated primary key field names. The runtime interpretation of this config"
      + " depends on the ``pk.mode``:\n"
      + "``none``\n"
      + "    Ignored as no fields are used as primary key in this mode.\n"
      + "``kafka``\n"
      + "    Must be a trio representing the Kafka coordinates, defaults to ``"
      + StringUtils.join(DEFAULT_KAFKA_PK_NAMES, ",") + "`` if empty.\n"
      + "``record_key``\n"
      + "    If empty, all fields from the key struct will be used, otherwise used to extract the"
      + " desired fields - for primitive key only a single field name must be configured.\n"
      + "``record_value``\n"
      + "    If empty, all fields from the value struct will be used, otherwise used to extract "
      + "the desired fields.";
  private static final String PK_FIELDS_DISPLAY = "Primary Key Fields";

  public static final String PK_MODE = "pk.mode";
  private static final String PK_MODE_DEFAULT = "none";
  private static final String PK_MODE_DOC =
      "The primary key mode, also refer to ``" + PK_FIELDS + "`` documentation for interplay. "
      + "Supported modes are:\n"
      + "``none``\n"
      + "    No keys utilized.\n"
      + "``kafka``\n"
      + "    Kafka coordinates are used as the PK.\n"
      + "``record_key``\n"
      + "    Field(s) from the record key are used, which may be a primitive or a struct.\n"
      + "``record_value``\n"
      + "    Field(s) from the record value are used, which must be a struct.";
  private static final String PK_MODE_DISPLAY = "Primary Key Mode";

  public static final String FIELDS_WHITELIST = "fields.whitelist";
  private static final String FIELDS_WHITELIST_DEFAULT = "";
  private static final String FIELDS_WHITELIST_DOC =
      "List of comma-separated record value field names. If empty, all fields from the record "
      + "value are utilized, otherwise used to filter to the desired fields.\n"
      + "Note that ``" + PK_FIELDS + "`` is applied independently in the context of which field"
      + "(s) form the primary key columns in the destination database,"
      + " while this configuration is applicable for the other columns.";
  private static final String FIELDS_WHITELIST_DISPLAY = "Fields Whitelist";

  public static final String FIELDS_OPTIONAL = "fields.optional";
  private static final String FIELDS_OPTIONAL_DEFAULT = "";
  private static final String FIELDS_OPTIONAL_DOC = 
      "List of comma-separated record value field names. If empty, all fields from the record "
      + "value are updated, otherwise used to ignore fields if null in payload. \n"
              + "* means all fields are optionals.";
  private static final String FIELDS_OPTIONAL_DISPLAY = "Fields Optional";

  private static final ConfigDef.Range NON_NEGATIVE_INT_VALIDATOR = ConfigDef.Range.atLeast(0);

  private static final String CONNECTION_GROUP = "Connection";
  private static final String WRITES_GROUP = "Writes";
  private static final String DATAMAPPING_GROUP = "Data Mapping";
  private static final String DDL_GROUP = "DDL Support";
  private static final String DML_GROUP = "DML Support";
  private static final String RETRIES_GROUP = "Retries";

  public static final String DIALECT_NAME_CONFIG = "dialect.name";
  private static final String DIALECT_NAME_DISPLAY = "Database Dialect";
  public static final String DIALECT_NAME_DEFAULT = "";
  private static final String DIALECT_NAME_DOC =
      "The name of the database dialect that should be used for this connector. By default this "
      + "is empty, and the connector automatically determines the dialect based upon the "
      + "JDBC connection URL. Use this if you want to override that behavior and use a "
      + "specific dialect. All properly-packaged dialects in the JDBC connector plugin "
      + "can be used.";

  public static final String DB_TIMEZONE_CONFIG = "db.timezone";
  public static final String DB_TIMEZONE_DEFAULT = "UTC";
  private static final String DB_TIMEZONE_CONFIG_DOC =
      "Name of the JDBC timezone that should be used in the connector when "
      + "inserting time-based values. Defaults to UTC.";
  private static final String DB_TIMEZONE_CONFIG_DISPLAY = "DB Time Zone";

  public static final String DATE_TIMEZONE_CONFIG = "date.timezone";
  public static final String DATE_TIMEZONE_DEFAULT = DateTimezone.DB_TIMEZONE.toString();
  private static final String DATE_TIMEZONE_CONFIG_DISPLAY = "Time Zone used for Date";
  private static final String DATE_TIMEZONE_CONFIG_DOC = "Name of the JDBC timezone that should be "
      + "used in the connector when inserting DATE type values. Defaults to DB_TIMEZONE that uses "
      + "the timezone set for db.timzeone configuration (to maintain backward compatibility). It "
      + "is recommended to set this to UTC to avoid conversion for DATE type values.";

  public static final String QUOTE_SQL_IDENTIFIERS_CONFIG =
      JdbcSourceConnectorConfig.QUOTE_SQL_IDENTIFIERS_CONFIG;
  public static final String QUOTE_SQL_IDENTIFIERS_DEFAULT =
      JdbcSourceConnectorConfig.QUOTE_SQL_IDENTIFIERS_DEFAULT;
  public static final String QUOTE_SQL_IDENTIFIERS_DOC =
      JdbcSourceConnectorConfig.QUOTE_SQL_IDENTIFIERS_DOC;
  private static final String QUOTE_SQL_IDENTIFIERS_DISPLAY =
      JdbcSourceConnectorConfig.QUOTE_SQL_IDENTIFIERS_DISPLAY;

  public static final String TABLE_TYPES_CONFIG = "table.types";
  private static final String TABLE_TYPES_DISPLAY = "Table Types";
  public static final String TABLE_TYPES_DEFAULT = TableType.TABLE.toString();
  private static final String TABLE_TYPES_DOC =
      "The comma-separated types of database tables to which the sink connector can write. "
      + "By default this is ``" + TableType.TABLE + "``, but any combination of ``"
      + TableType.TABLE + "``, ``" + TableType.PARTITIONED_TABLE + "`` and ``"
      + TableType.VIEW + "`` is allowed. Not all databases support writing to views, "
      + "and when they do the sink connector will fail if the "
      + "view definition does not match the records' schemas (regardless of ``"
      + AUTO_EVOLVE + "``).";

  public static final String TRIM_SENSITIVE_LOG_ENABLED = "trim.sensitive.log";
  private static final String TRIM_SENSITIVE_LOG_ENABLED_DEFAULT = "false";
  private static final EnumRecommender QUOTE_METHOD_RECOMMENDER =
      EnumRecommender.in(QuoteMethod.values());

  private static final EnumRecommender DATE_TIMEZONE_RECOMMENDER =
      EnumRecommender.in(DateTimezone.values());

  private static final EnumRecommender TABLE_TYPES_RECOMMENDER =
      EnumRecommender.in(TableType.values());
  public static final String MSSQL_USE_MERGE_HOLDLOCK = "mssql.use.merge.holdlock";
  private static final String MSSQL_USE_MERGE_HOLDLOCK_DEFAULT = "true";
  private static final String MSSQL_USE_MERGE_HOLDLOCK_DOC =
      "Whether to use HOLDLOCK when performing a MERGE INTO upsert statement. "
      + "Note that it is only applicable to SQL Server.";
  private static final String MSSQL_USE_MERGE_HOLDLOCK_DISPLAY =
      "SQL Server - Use HOLDLOCK in MERGE";

  /**
   * The properties that begin with this prefix will be used to configure a class, specified by
   * {@code jdbc.credentials.provider.class} if it implements {@link Configurable}.
   */
  public static final String CREDENTIALS_PROVIDER_CONFIG_PREFIX =
      JdbcSourceConnectorConfig.CREDENTIALS_PROVIDER_CONFIG_PREFIX;
  public static final String CREDENTIALS_PROVIDER_CLASS_CONFIG =
      JdbcSourceConnectorConfig.CREDENTIALS_PROVIDER_CLASS_CONFIG;
  public static final Class<? extends JdbcCredentialsProvider> CREDENTIALS_PROVIDER_CLASS_DEFAULT =
      JdbcSourceConnectorConfig.CREDENTIALS_PROVIDER_CLASS_DEFAULT;

  public static final String CREDENTIALS_PROVIDER_CLASS_DISPLAY =
      JdbcSourceConnectorConfig.CREDENTIALS_PROVIDER_CLASS_DISPLAY;

  public static final String CREDENTIALS_PROVIDER_CLASS_DOC =
      JdbcSourceConnectorConfig.CREDENTIALS_PROVIDER_CLASS_DOC;


  public static final ConfigDef CONFIG_DEF = new ConfigDef()
        // Connection
        .define(
            CONNECTION_URL,
            ConfigDef.Type.STRING,
            ConfigDef.NO_DEFAULT_VALUE,
            ConfigDef.Importance.HIGH,
            CONNECTION_URL_DOC,
            CONNECTION_GROUP,
            1,
            ConfigDef.Width.LONG,
            CONNECTION_URL_DISPLAY
        )
        .define(
            CONNECTION_USER,
            ConfigDef.Type.STRING,
            null,
            ConfigDef.Importance.HIGH,
            CONNECTION_USER_DOC,
            CONNECTION_GROUP,
            2,
            ConfigDef.Width.MEDIUM,
            CONNECTION_USER_DISPLAY
        )
        .define(
            CONNECTION_PASSWORD,
            ConfigDef.Type.PASSWORD,
            null,
            ConfigDef.Importance.HIGH,
            CONNECTION_PASSWORD_DOC,
            CONNECTION_GROUP,
            3,
            ConfigDef.Width.MEDIUM,
            CONNECTION_PASSWORD_DISPLAY
        ).define(
            CREDENTIALS_PROVIDER_CLASS_CONFIG,
            Type.CLASS,
            CREDENTIALS_PROVIDER_CLASS_DEFAULT,
            new JdbcCredentialsProviderValidator(),
            Importance.LOW,
            CREDENTIALS_PROVIDER_CLASS_DOC,
            CONNECTION_GROUP,
            4,
            Width.LONG,
            CREDENTIALS_PROVIDER_CLASS_DISPLAY
      ).define(
            DIALECT_NAME_CONFIG,
            ConfigDef.Type.STRING,
            DIALECT_NAME_DEFAULT,
            DatabaseDialectRecommender.INSTANCE,
            ConfigDef.Importance.LOW,
            DIALECT_NAME_DOC,
            CONNECTION_GROUP,
            5,
            ConfigDef.Width.LONG,
            DIALECT_NAME_DISPLAY,
            DatabaseDialectRecommender.INSTANCE
        )
        .define(
            CONNECTION_ATTEMPTS,
            ConfigDef.Type.INT,
            CONNECTION_ATTEMPTS_DEFAULT,
            ConfigDef.Range.atLeast(1),
            ConfigDef.Importance.LOW,
            CONNECTION_ATTEMPTS_DOC,
            CONNECTION_GROUP,
            6,
            ConfigDef.Width.SHORT,
            CONNECTION_ATTEMPTS_DISPLAY
        ).define(
            CONNECTION_BACKOFF,
            ConfigDef.Type.LONG,
            CONNECTION_BACKOFF_DEFAULT,
            ConfigDef.Importance.LOW,
            CONNECTION_BACKOFF_DOC,
            CONNECTION_GROUP,
            7,
            ConfigDef.Width.SHORT,
            CONNECTION_BACKOFF_DISPLAY
        )
        // Writes
        .define(
            INSERT_MODE,
            ConfigDef.Type.STRING,
            INSERT_MODE_DEFAULT,
            EnumValidator.in(InsertMode.values()),
            ConfigDef.Importance.HIGH,
            INSERT_MODE_DOC,
            WRITES_GROUP,
            1,
            ConfigDef.Width.MEDIUM,
            INSERT_MODE_DISPLAY
        )
        .define(
            BATCH_SIZE,
            ConfigDef.Type.INT,
            BATCH_SIZE_DEFAULT,
            NON_NEGATIVE_INT_VALIDATOR,
            ConfigDef.Importance.MEDIUM,
            BATCH_SIZE_DOC, WRITES_GROUP,
            2,
            ConfigDef.Width.SHORT,
            BATCH_SIZE_DISPLAY
        )
        .define(
            DELETE_ENABLED,
            ConfigDef.Type.BOOLEAN,
            DELETE_ENABLED_DEFAULT,
            ConfigDef.Importance.MEDIUM,
            DELETE_ENABLED_DOC, WRITES_GROUP,
            3,
            ConfigDef.Width.SHORT,
            DELETE_ENABLED_DISPLAY,
            DeleteEnabledRecommender.INSTANCE
        )
        .define(
            TABLE_TYPES_CONFIG,
            ConfigDef.Type.LIST,
            TABLE_TYPES_DEFAULT,
            TABLE_TYPES_RECOMMENDER,
            ConfigDef.Importance.LOW,
            TABLE_TYPES_DOC,
            WRITES_GROUP,
            4,
            ConfigDef.Width.MEDIUM,
            TABLE_TYPES_DISPLAY
        )
        // Data Mapping
        .define(
            TABLE_NAME_FORMAT,
            ConfigDef.Type.STRING,
            TABLE_NAME_FORMAT_DEFAULT,
            new ConfigDef.NonEmptyString(),
            ConfigDef.Importance.MEDIUM,
            TABLE_NAME_FORMAT_DOC,
            DATAMAPPING_GROUP,
            1,
            ConfigDef.Width.LONG,
            TABLE_NAME_FORMAT_DISPLAY
        )
        .define(
            PK_MODE,
            ConfigDef.Type.STRING,
            PK_MODE_DEFAULT,
            EnumValidator.in(PrimaryKeyMode.values()),
            ConfigDef.Importance.HIGH,
            PK_MODE_DOC,
            DATAMAPPING_GROUP,
            2,
            ConfigDef.Width.MEDIUM,
            PK_MODE_DISPLAY,
            PrimaryKeyModeRecommender.INSTANCE
        )
        .define(
            PK_FIELDS,
            ConfigDef.Type.LIST,
            PK_FIELDS_DEFAULT,
            ConfigDef.Importance.MEDIUM,
            PK_FIELDS_DOC,
            DATAMAPPING_GROUP,
            3,
            ConfigDef.Width.LONG, PK_FIELDS_DISPLAY
        )
        .define(
            FIELDS_WHITELIST,
            ConfigDef.Type.LIST,
            FIELDS_WHITELIST_DEFAULT,
            ConfigDef.Importance.MEDIUM,
            FIELDS_WHITELIST_DOC,
            DATAMAPPING_GROUP,
            4,
            ConfigDef.Width.LONG,
            FIELDS_WHITELIST_DISPLAY
        )
        .define(
            FIELDS_OPTIONAL,
            ConfigDef.Type.LIST,
            FIELDS_OPTIONAL_DEFAULT,
            ConfigDef.Importance.LOW,
            FIELDS_OPTIONAL_DOC,
            DATAMAPPING_GROUP,
            4,
            ConfigDef.Width.LONG,
            FIELDS_OPTIONAL_DISPLAY
        )
        .define(
          DB_TIMEZONE_CONFIG,
          ConfigDef.Type.STRING,
          DB_TIMEZONE_DEFAULT,
          TimeZoneValidator.INSTANCE,
          ConfigDef.Importance.MEDIUM,
          DB_TIMEZONE_CONFIG_DOC,
          DATAMAPPING_GROUP,
          5,
          ConfigDef.Width.MEDIUM,
          DB_TIMEZONE_CONFIG_DISPLAY
<<<<<<< HEAD
        ).define(
                  SCHEMA_RECORD_VALUE_FIELDS,
                  ConfigDef.Type.LIST,
                  SCHEMA_RECORD_VALUE_FIELDS_DEFAULT,
                  //new ConfigDef.NonEmptyString(),
                  ConfigDef.Importance.MEDIUM,
                  SCHEMA_RECORD_VALUE_FIELDS_DOC,
                  DATAMAPPING_GROUP,
                  6,
                  ConfigDef.Width.LONG,
                  SCHEMA_RECORD_VALUE_FIELDS_DISPLAY
          ).define(
                  SCHEMA_RECORD_HEADERS,
                  ConfigDef.Type.LIST,
                  SCHEMA_RECORD_HEADERS_DEFAULT,
                  //new ConfigDef.NonEmptyString(),
                  ConfigDef.Importance.MEDIUM,
                  SCHEMA_RECORD_HEADERS_DOC,
                  DATAMAPPING_GROUP,
                  7,
                  ConfigDef.Width.LONG,
                  SCHEMA_RECORD_HEADERS_DISPLAY
          )
=======
        )
        .define(
            DATE_TIMEZONE_CONFIG,
            ConfigDef.Type.STRING,
            DATE_TIMEZONE_DEFAULT,
            EnumValidator.in(DateTimezone.values()),
            ConfigDef.Importance.LOW,
            DATE_TIMEZONE_CONFIG_DOC,
            DATAMAPPING_GROUP,
            6,
            ConfigDef.Width.MEDIUM,
            DATE_TIMEZONE_CONFIG_DISPLAY,
            DATE_TIMEZONE_RECOMMENDER
        )
>>>>>>> 3a670439
        // DDL
        .define(
            AUTO_CREATE,
            ConfigDef.Type.BOOLEAN,
            AUTO_CREATE_DEFAULT,
            ConfigDef.Importance.MEDIUM,
            AUTO_CREATE_DOC, DDL_GROUP,
            1,
            ConfigDef.Width.SHORT,
            AUTO_CREATE_DISPLAY
        )
        .define(
            AUTO_EVOLVE,
            ConfigDef.Type.BOOLEAN,
            AUTO_EVOLVE_DEFAULT,
            ConfigDef.Importance.MEDIUM,
            AUTO_EVOLVE_DOC, DDL_GROUP,
            2,
            ConfigDef.Width.SHORT,
            AUTO_EVOLVE_DISPLAY
        ).define(
            QUOTE_SQL_IDENTIFIERS_CONFIG,
            ConfigDef.Type.STRING,
            QUOTE_SQL_IDENTIFIERS_DEFAULT,
            ConfigDef.Importance.MEDIUM,
            QUOTE_SQL_IDENTIFIERS_DOC,
            DDL_GROUP,
            3,
            ConfigDef.Width.MEDIUM,
            QUOTE_SQL_IDENTIFIERS_DISPLAY,
            QUOTE_METHOD_RECOMMENDER
        )
        // DML
        .define(
            MSSQL_USE_MERGE_HOLDLOCK,
            ConfigDef.Type.BOOLEAN,
            MSSQL_USE_MERGE_HOLDLOCK_DEFAULT,
            ConfigDef.Importance.LOW,
            MSSQL_USE_MERGE_HOLDLOCK_DOC,
            DML_GROUP,
            1,
            ConfigDef.Width.MEDIUM,
            MSSQL_USE_MERGE_HOLDLOCK_DISPLAY
        )
        // Retries
        .define(
            MAX_RETRIES,
            ConfigDef.Type.INT,
            MAX_RETRIES_DEFAULT,
            NON_NEGATIVE_INT_VALIDATOR,
            ConfigDef.Importance.MEDIUM,
            MAX_RETRIES_DOC,
            RETRIES_GROUP,
            1,
            ConfigDef.Width.SHORT,
            MAX_RETRIES_DISPLAY
        )
        .define(
            RETRY_BACKOFF_MS,
            ConfigDef.Type.INT,
            RETRY_BACKOFF_MS_DEFAULT,
            NON_NEGATIVE_INT_VALIDATOR,
            ConfigDef.Importance.MEDIUM,
            RETRY_BACKOFF_MS_DOC,
            RETRIES_GROUP,
            2,
            ConfigDef.Width.SHORT,
            RETRY_BACKOFF_MS_DISPLAY
        )
        .defineInternal(
            TRIM_SENSITIVE_LOG_ENABLED,
            ConfigDef.Type.BOOLEAN,
            TRIM_SENSITIVE_LOG_ENABLED_DEFAULT,
            ConfigDef.Importance.LOW
        );

  public final String connectorName;
  public final String connectionUrl;
  public final String connectionUser;
  public final String connectionPassword;
  public final int connectionAttempts;
  public final long connectionBackoffMs;
  public final String tableNameFormat;
  public final List<String> schemaRecordValueFields;
  public final List<String> schemaRecordHeaders;
  public final int batchSize;
  public final boolean deleteEnabled;
  public final int maxRetries;
  public final int retryBackoffMs;
  public final boolean autoCreate;
  public final boolean autoEvolve;
  public final InsertMode insertMode;
  public final PrimaryKeyMode pkMode;
  public final List<String> pkFields;
  public final Set<String> fieldsWhitelist;
  public final Set<String> fieldsOptional;
  public final String dialectName;
  public final TimeZone timeZone;
  public final TimeZone dateTimeZone;
  public final EnumSet<TableType> tableTypes;
  public final boolean useHoldlockInMerge;

  public final boolean trimSensitiveLogsEnabled;

  public JdbcSinkConfig(Map<?, ?> props) {
    super(CONFIG_DEF, props);
    connectorName = ConfigUtils.connectorName(props);
    connectionUrl = getString(CONNECTION_URL);
    connectionUser = getString(CONNECTION_USER);
    connectionPassword = getPasswordValue(CONNECTION_PASSWORD);
    connectionAttempts = getInt(CONNECTION_ATTEMPTS);
    connectionBackoffMs = getLong(CONNECTION_BACKOFF);
    tableNameFormat = getString(TABLE_NAME_FORMAT).trim();
    schemaRecordValueFields = getList(SCHEMA_RECORD_VALUE_FIELDS);
    schemaRecordHeaders = getList(SCHEMA_RECORD_HEADERS);
    batchSize = getInt(BATCH_SIZE);
    deleteEnabled = getBoolean(DELETE_ENABLED);
    maxRetries = getInt(MAX_RETRIES);
    retryBackoffMs = getInt(RETRY_BACKOFF_MS);
    autoCreate = getBoolean(AUTO_CREATE);
    autoEvolve = getBoolean(AUTO_EVOLVE);
    insertMode = InsertMode.valueOf(getString(INSERT_MODE).toUpperCase());
    pkMode = PrimaryKeyMode.valueOf(getString(PK_MODE).toUpperCase());
    pkFields = getList(PK_FIELDS);
    dialectName = getString(DIALECT_NAME_CONFIG);
    fieldsWhitelist = new HashSet<>(getList(FIELDS_WHITELIST));
    fieldsOptional = new HashSet<>(getList(FIELDS_OPTIONAL));
    String dbTimeZone = getString(DB_TIMEZONE_CONFIG);
    timeZone = TimeZone.getTimeZone(ZoneId.of(dbTimeZone));
    DateTimezone dateTimezoneConfig =
        DateTimezone.valueOf(getString(DATE_TIMEZONE_CONFIG).toUpperCase());
    dateTimeZone = dateTimezoneConfig.equals(DateTimezone.UTC)
        ? TimeZone.getTimeZone(ZoneOffset.UTC) : timeZone;
    useHoldlockInMerge = getBoolean(MSSQL_USE_MERGE_HOLDLOCK);
    trimSensitiveLogsEnabled = getBoolean(TRIM_SENSITIVE_LOG_ENABLED);
    tableTypes = TableType.parse(getList(TABLE_TYPES_CONFIG));
  }

  private String getPasswordValue(String key) {
    Password password = getPassword(key);
    if (password != null) {
      return password.value();
    }
    return null;
  }

  public String connectorName() {
    return connectorName;
  }

  public EnumSet<TableType> tableTypes() {
    return tableTypes;
  }

  public Set<String> tableTypeNames() {
    return tableTypes().stream().map(TableType::toString).collect(Collectors.toSet());
  }

  private static class EnumValidator implements ConfigDef.Validator {
    private final List<String> canonicalValues;
    private final Set<String> validValues;

    private EnumValidator(List<String> canonicalValues, Set<String> validValues) {
      this.canonicalValues = canonicalValues;
      this.validValues = validValues;
    }

    public static <E> EnumValidator in(E[] enumerators) {
      final List<String> canonicalValues = new ArrayList<>(enumerators.length);
      final Set<String> validValues = new HashSet<>(enumerators.length * 2);
      for (E e : enumerators) {
        canonicalValues.add(e.toString().toLowerCase());
        validValues.add(e.toString().toUpperCase());
        validValues.add(e.toString().toLowerCase());
      }
      return new EnumValidator(canonicalValues, validValues);
    }

    @Override
    public void ensureValid(String key, Object value) {
      if (!validValues.contains(value)) {
        throw new ConfigException(key, value, "Invalid enumerator");
      }
    }

    @Override
    public String toString() {
      return canonicalValues.toString();
    }
  }

  public static void main(String... args) {
    System.out.println(CONFIG_DEF.toEnrichedRst());
  }

}<|MERGE_RESOLUTION|>--- conflicted
+++ resolved
@@ -40,7 +40,6 @@
 import io.confluent.connect.jdbc.util.QuoteMethod;
 import io.confluent.connect.jdbc.util.StringUtils;
 import io.confluent.connect.jdbc.util.TableType;
-import io.confluent.connect.jdbc.util.TimeZoneValidator;
 import org.apache.kafka.common.Configurable;
 import org.apache.kafka.common.config.AbstractConfig;
 import org.apache.kafka.common.config.ConfigDef;
@@ -245,7 +244,7 @@
 
   public static final String FIELDS_OPTIONAL = "fields.optional";
   private static final String FIELDS_OPTIONAL_DEFAULT = "";
-  private static final String FIELDS_OPTIONAL_DOC = 
+  private static final String FIELDS_OPTIONAL_DOC =
       "List of comma-separated record value field names. If empty, all fields from the record "
       + "value are updated, otherwise used to ignore fields if null in payload. \n"
               + "* means all fields are optionals.";
@@ -527,19 +526,19 @@
             ConfigDef.Width.LONG,
             FIELDS_OPTIONAL_DISPLAY
         )
-        .define(
-          DB_TIMEZONE_CONFIG,
-          ConfigDef.Type.STRING,
-          DB_TIMEZONE_DEFAULT,
-          TimeZoneValidator.INSTANCE,
-          ConfigDef.Importance.MEDIUM,
-          DB_TIMEZONE_CONFIG_DOC,
-          DATAMAPPING_GROUP,
-          5,
-          ConfigDef.Width.MEDIUM,
-          DB_TIMEZONE_CONFIG_DISPLAY
-<<<<<<< HEAD
-        ).define(
+          .define(
+                  DATE_TIMEZONE_CONFIG,
+                  ConfigDef.Type.STRING,
+                  DATE_TIMEZONE_DEFAULT,
+                  EnumValidator.in(DateTimezone.values()),
+                  ConfigDef.Importance.LOW,
+                  DATE_TIMEZONE_CONFIG_DOC,
+                  DATAMAPPING_GROUP,
+                  6,
+                  ConfigDef.Width.MEDIUM,
+                  DATE_TIMEZONE_CONFIG_DISPLAY,
+                  DATE_TIMEZONE_RECOMMENDER
+          ).define(
                   SCHEMA_RECORD_VALUE_FIELDS,
                   ConfigDef.Type.LIST,
                   SCHEMA_RECORD_VALUE_FIELDS_DEFAULT,
@@ -562,22 +561,6 @@
                   ConfigDef.Width.LONG,
                   SCHEMA_RECORD_HEADERS_DISPLAY
           )
-=======
-        )
-        .define(
-            DATE_TIMEZONE_CONFIG,
-            ConfigDef.Type.STRING,
-            DATE_TIMEZONE_DEFAULT,
-            EnumValidator.in(DateTimezone.values()),
-            ConfigDef.Importance.LOW,
-            DATE_TIMEZONE_CONFIG_DOC,
-            DATAMAPPING_GROUP,
-            6,
-            ConfigDef.Width.MEDIUM,
-            DATE_TIMEZONE_CONFIG_DISPLAY,
-            DATE_TIMEZONE_RECOMMENDER
-        )
->>>>>>> 3a670439
         // DDL
         .define(
             AUTO_CREATE,
