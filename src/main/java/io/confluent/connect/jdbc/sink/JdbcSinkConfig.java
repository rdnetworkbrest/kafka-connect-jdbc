--- conflicted
+++ resolved
@@ -62,18 +62,13 @@
       )
   );
 
-<<<<<<< HEAD
   public static final String CONNECTION_URL = JdbcSourceConnectorConfig.CONNECTION_URL_CONFIG;
-  private static final String CONNECTION_URL_DOC = "JDBC connection URL.";
-=======
-  public static final String CONNECTION_URL = "connection.url";
   private static final String CONNECTION_URL_DOC =
       "JDBC connection URL.\n"
           + "For example: ``jdbc:oracle:thin:@localhost:1521:orclpdb1``, "
           + "``jdbc:mysql://localhost/db_name``, "
           + "``jdbc:sqlserver://localhost;instance=SQLEXPRESS;"
           + "databaseName=db_name``";
->>>>>>> 2b2604c5
   private static final String CONNECTION_URL_DISPLAY = "JDBC URL";
 
   public static final String CONNECTION_USER = JdbcSourceConnectorConfig.CONNECTION_USER_CONFIG;
